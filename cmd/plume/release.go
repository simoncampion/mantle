// Copyright 2016 CoreOS, Inc.
//
// Licensed under the Apache License, Version 2.0 (the "License");
// you may not use this file except in compliance with the License.
// You may obtain a copy of the License at
//
//     http://www.apache.org/licenses/LICENSE-2.0
//
// Unless required by applicable law or agreed to in writing, software
// distributed under the License is distributed on an "AS IS" BASIS,
// WITHOUT WARRANTIES OR CONDITIONS OF ANY KIND, either express or implied.
// See the License for the specific language governing permissions and
// limitations under the License.

package main

import (
	"bytes"
	"encoding/json"
	"fmt"
	"io/ioutil"
	"net/http"
	"net/url"
	"path/filepath"
	"sort"
	"strings"
	"time"

	"github.com/aws/aws-sdk-go/aws/awserr"
	"github.com/spf13/cobra"
	"golang.org/x/net/context"
	"google.golang.org/api/compute/v1"
	gs "google.golang.org/api/storage/v1"

	"github.com/coreos/mantle/platform/api/aws"
	"github.com/coreos/mantle/platform/api/azure"
	"github.com/coreos/mantle/platform/api/gcloud"
	"github.com/coreos/mantle/storage"
	"github.com/coreos/mantle/storage/index"
)

var (
	releaseDryRun bool
	cmdRelease    = &cobra.Command{
		Use:   "release [options]",
		Short: "Publish a new CoreOS release.",
		Run:   runRelease,
		Long:  `Publish a new CoreOS release.`,
	}
)

func init() {
	cmdRelease.Flags().StringVar(&awsCredentialsFile, "aws-credentials", "", "AWS credentials file")
	cmdRelease.Flags().StringVar(&selectedDistro, "distro", "cl", "system to release")
	cmdRelease.Flags().StringVar(&azureProfile, "azure-profile", "", "Azure Profile json file")
	cmdRelease.Flags().BoolVarP(&releaseDryRun, "dry-run", "n", false,
		"perform a trial run, do not make changes")
	AddSpecFlags(cmdRelease.Flags())
	AddFedoraSpecFlags(cmdRelease.Flags())
	AddFcosSpecFlags(cmdRelease.Flags())
	root.AddCommand(cmdRelease)
}

func runRelease(cmd *cobra.Command, args []string) {
	switch selectedDistro {
	case "cl":
		if err := runCLRelease(cmd, args); err != nil {
			plog.Fatal(err)
		}
	case "fcos":
		if err := runFcosRelease(cmd, args); err != nil {
			plog.Fatal(err)
		}
	default:
		plog.Fatalf("Unknown distro %q:", selectedDistro)
	}
}

func runFcosRelease(cmd *cobra.Command, args []string) error {
	if len(args) > 0 {
		plog.Fatal("No args accepted")
	}

	spec := FcosChannelSpec()
	FcosValidateArguments()

	doS3(&spec)

	modifyReleaseMetadataIndex(&spec, specCommitId)

	return nil
}

func runFedoraRelease(cmd *cobra.Command, args []string) error {
	if len(args) > 0 {
		plog.Fatal("No args accepted")
	}

	spec, err := ChannelFedoraSpec()
	if err != nil {
		return err
	}
	ctx := context.Background()
	client := &http.Client{}

	// Make AWS images public.
	doAWS(ctx, client, nil, &spec)

	return nil
}

func runCLRelease(cmd *cobra.Command, args []string) error {
	if len(args) > 0 {
		plog.Fatal("No args accepted")
	}

	spec := ChannelSpec()
	ctx := context.Background()
	client, err := getGoogleClient()
	if err != nil {
		plog.Fatalf("Authentication failed: %v", err)
	}

	src, err := storage.NewBucket(client, spec.SourceURL())
	if err != nil {
		plog.Fatal(err)
	}
	src.WriteDryRun(releaseDryRun)

	if err := src.Fetch(ctx); err != nil {
		plog.Fatal(err)
	}

	// Sanity check!
	if vertxt := src.Object(src.Prefix() + "version.txt"); vertxt == nil {
		verurl := src.URL().String() + "version.txt"
		plog.Fatalf("File not found: %s", verurl)
	}

	// Register GCE image if needed.
	doGCE(ctx, client, src, &spec)

	// Make Azure images public.
	doAzure(ctx, client, src, &spec)

	// Make AWS images public.
	doAWS(ctx, client, src, &spec)

	for _, dSpec := range spec.Destinations {
		dst, err := storage.NewBucket(client, dSpec.BaseURL)
		if err != nil {
			plog.Fatal(err)
		}
		dst.WriteDryRun(releaseDryRun)

		// Fetch parent directories non-recursively to re-index it later.
		for _, prefix := range dSpec.ParentPrefixes() {
			if err := dst.FetchPrefix(ctx, prefix, false); err != nil {
				plog.Fatal(err)
			}
		}

		// Fetch and sync each destination directory.
		for _, prefix := range dSpec.FinalPrefixes() {
			if err := dst.FetchPrefix(ctx, prefix, true); err != nil {
				plog.Fatal(err)
			}

			sync := index.NewSyncIndexJob(src, dst)
			sync.DestinationPrefix(prefix)
			sync.DirectoryHTML(dSpec.DirectoryHTML)
			sync.IndexHTML(dSpec.IndexHTML)
			sync.Delete(true)
			if dSpec.Title != "" {
				sync.Name(dSpec.Title)
			}
			if err := sync.Do(ctx); err != nil {
				plog.Fatal(err)
			}
		}

		// Now refresh the parent directory indexes.
		for _, prefix := range dSpec.ParentPrefixes() {
			parent := index.NewIndexJob(dst)
			parent.Prefix(prefix)
			parent.DirectoryHTML(dSpec.DirectoryHTML)
			parent.IndexHTML(dSpec.IndexHTML)
			parent.Recursive(false)
			parent.Delete(true)
			if dSpec.Title != "" {
				parent.Name(dSpec.Title)
			}
			if err := parent.Do(ctx); err != nil {
				plog.Fatal(err)
			}
		}
	}

	return nil
}

func sanitizeVersion() string {
	v := strings.Replace(specVersion, ".", "-", -1)
	return strings.Replace(v, "+", "-", -1)
}

func gceWaitForImage(pending *gcloud.Pending) {
	plog.Infof("Waiting for image creation to finish...")
	pending.Interval = 3 * time.Second
	pending.Progress = func(_ string, _ time.Duration, op *compute.Operation) error {
		status := strings.ToLower(op.Status)
		if op.Progress != 0 {
			plog.Infof("Image creation is %s: %s % 2d%%", status, op.StatusMessage, op.Progress)
		} else {
			plog.Infof("Image creation is %s. %s", status, op.StatusMessage)
		}
		return nil
	}
	if err := pending.Wait(); err != nil {
		plog.Fatal(err)
	}
	plog.Info("Success!")
}

func gceUploadImage(spec *channelSpec, api *gcloud.API, obj *gs.Object, name, desc string) string {
	plog.Noticef("Creating GCE image %s", name)
	op, pending, err := api.CreateImage(&gcloud.ImageSpec{
		SourceImage: obj.MediaLink,
		Family:      spec.GCE.Family,
		Name:        name,
		Description: desc,
		Licenses:    spec.GCE.Licenses,
	}, false)
	if err != nil {
		plog.Fatalf("GCE image creation failed: %v", err)
	}

	gceWaitForImage(pending)

	return op.TargetLink
}

func doGCE(ctx context.Context, client *http.Client, src *storage.Bucket, spec *channelSpec) {
	if spec.GCE.Project == "" || spec.GCE.Image == "" {
		plog.Notice("GCE image creation disabled.")
		return
	}

	api, err := gcloud.New(&gcloud.Options{
		Project:     spec.GCE.Project,
		JSONKeyFile: gceJSONKeyFile,
	})
	if err != nil {
		plog.Fatalf("GCE client failed: %v", err)
	}

	nameVer := fmt.Sprintf("%s-%s-v", spec.GCE.Family, sanitizeVersion())
	date := time.Now().UTC()
	name := nameVer + date.Format("20060102")
	desc := fmt.Sprintf("%s, %s, %s published on %s", spec.GCE.Description,
		specVersion, specBoard, date.Format("2006-01-02"))

	images, err := api.ListImages(ctx, spec.GCE.Family+"-")
	if err != nil {
		plog.Fatal(err)
	}

	var conflicting, oldImages []*compute.Image
	for _, image := range images {
		if strings.HasPrefix(image.Name, nameVer) {
			conflicting = append(conflicting, image)
		} else {
			oldImages = append(oldImages, image)
		}
	}
	sort.Slice(oldImages, func(i, j int) bool {
		getCreation := func(image *compute.Image) time.Time {
			stamp, err := time.Parse(time.RFC3339, image.CreationTimestamp)
			if err != nil {
				plog.Fatalf("Couldn't parse timestamp %q: %v", image.CreationTimestamp, err)
			}
			return stamp
		}
		return getCreation(oldImages[i]).After(getCreation(oldImages[j]))
	})

	// Check for any with the same version but possibly different dates.
	var imageLink string
	if len(conflicting) > 1 {
		plog.Fatalf("Duplicate GCE images found: %v", conflicting)
	} else if len(conflicting) == 1 {
		image := conflicting[0]
		name = image.Name
		imageLink = image.SelfLink

		if image.Status == "FAILED" {
			plog.Fatalf("Found existing GCE image %q in state %q", name, image.Status)
		}

		plog.Noticef("GCE image already exists: %s", name)

		if releaseDryRun {
			return
		}

		if image.Status == "PENDING" {
			pending, err := api.GetPendingForImage(image)
			if err != nil {
				plog.Fatalf("Couldn't wait for image creation: %v", err)
			}
			gceWaitForImage(pending)
		}
	} else {
		obj := src.Object(src.Prefix() + spec.GCE.Image)
		if obj == nil {
			plog.Fatalf("GCE image not found %s%s", src.URL(), spec.GCE.Image)
		}

		if releaseDryRun {
			plog.Noticef("Would create GCE image %s", name)
			return
		}

		imageLink = gceUploadImage(spec, api, obj, name, desc)
	}

	if spec.GCE.Publish != "" {
		obj := gs.Object{
			Name:        src.Prefix() + spec.GCE.Publish,
			ContentType: "text/plain",
		}
		media := strings.NewReader(
			fmt.Sprintf("projects/%s/global/images/%s\n",
				spec.GCE.Project, name))
		if err := src.Upload(ctx, &obj, media); err != nil {
			plog.Fatal(err)
		}
	} else {
		plog.Notice("GCE image name publishing disabled.")
	}

	var pendings []*gcloud.Pending
	for _, old := range oldImages {
		if old.Deprecated != nil && old.Deprecated.State != "" {
			continue
		}
		plog.Noticef("Deprecating old image %s", old.Name)
		pending, err := api.DeprecateImage(old.Name, gcloud.DeprecationStateDeprecated, imageLink)
		if err != nil {
			plog.Fatal(err)
		}
		pending.Interval = 1 * time.Second
		pending.Timeout = 0
		pendings = append(pendings, pending)
	}

	if spec.GCE.Limit > 0 && len(oldImages) > spec.GCE.Limit {
		plog.Noticef("Pruning %d GCE images.", len(oldImages)-spec.GCE.Limit)
		for _, old := range oldImages[spec.GCE.Limit:] {
			if old.Name == "coreos-alpha-1122-0-0-v20160727" {
				plog.Noticef("%v: not deleting: hardcoded solution to hardcoded problem", old.Name)
				continue
			}
			plog.Noticef("Deleting old image %s", old.Name)
			pending, err := api.DeleteImage(old.Name)
			if err != nil {
				plog.Fatal(err)
			}
			pending.Interval = 1 * time.Second
			pending.Timeout = 0
			pendings = append(pendings, pending)
		}
	}

	plog.Infof("Waiting on %d operations.", len(pendings))
	for _, pending := range pendings {
		err := pending.Wait()
		if err != nil {
			plog.Fatal(err)
		}
	}
}

func doAzure(ctx context.Context, client *http.Client, src *storage.Bucket, spec *channelSpec) {
	if spec.Azure.StorageAccount == "" {
		plog.Notice("Azure image creation disabled.")
		return
	}

<<<<<<< HEAD
	if azureProfile == "" {
		return
	}

	prof, err := auth.ReadAzureProfile(azureProfile)
	if err != nil {
		plog.Fatalf("failed reading Azure profile: %v", err)
	}

=======
>>>>>>> de117b99
	// channel name should be caps for azure image
	imageName := fmt.Sprintf("%s-%s-%s", spec.Azure.Offer, strings.Title(specChannel), specVersion)

	for _, environment := range spec.Azure.Environments {
		api, err := azure.New(&azure.Options{
			AzureProfile:      azureProfile,
			AzureSubscription: environment.SubscriptionName,
		})
		if err != nil {
			plog.Fatalf("failed to create Azure API: %v", err)
		}

		if releaseDryRun {
			// TODO(bgilbert): check that the image exists
			plog.Printf("Would share %q on %v", imageName, environment.SubscriptionName)
			continue
		} else {
			plog.Printf("Sharing %q on %v...", imageName, environment.SubscriptionName)
		}

		if err := api.ShareImage(imageName, "public"); err != nil {
			plog.Fatalf("failed to share image %q: %v", imageName, err)
		}
	}
}

func doAWS(ctx context.Context, client *http.Client, src *storage.Bucket, spec *channelSpec) {
	if spec.AWS.Image == "" {
		plog.Notice("AWS image creation disabled.")
		return
	}

	awsImageMetadata, err := getSpecAWSImageMetadata(spec)
	if err != nil {
		return
	}

	imageName := awsImageMetadata["imageName"]

	for _, part := range spec.AWS.Partitions {
		for _, region := range part.Regions {
			if releaseDryRun {
				plog.Printf("Checking for images in %v %v...", part.Name, region)
			} else {
				plog.Printf("Publishing images in %v %v...", part.Name, region)
			}

			api, err := aws.New(&aws.Options{
				CredentialsFile: awsCredentialsFile,
				Profile:         part.Profile,
				Region:          region,
			})
			if err != nil {
				plog.Fatalf("creating client for %v %v: %v", part.Name, region, err)
			}

			publish := func(imageName string) {
				imageID, err := api.FindImage(imageName)
				if err != nil {
					plog.Fatalf("couldn't find image %q in %v %v: %v", imageName, part.Name, region, err)
				}

				if !releaseDryRun {
					err := api.PublishImage(imageID)
					if err != nil {
						plog.Fatalf("couldn't publish image in %v %v: %v", part.Name, region, err)
					}
				}
			}
			if aws.RegionSupportsPV(region) {
				publish(imageName)
			}
			publish(imageName + "-hvm")
		}
	}
}

func doS3(spec *fcosChannelSpec) {
	api, err := aws.New(&aws.Options{
		CredentialsFile: awsCredentialsFile,
		Profile:         spec.Profile,
		Region:          spec.Region,
	})
	if err != nil {
		plog.Fatalf("creating aws client: %v", err)
	}

	// Assumes the bucket layout defined inside of
	// https://github.com/coreos/fedora-coreos-tracker/issues/189
	err = api.UpdateBucketObjectsACL(spec.Bucket, filepath.Join("prod", "streams", specChannel, "builds", specVersion), specPolicy)
	if err != nil {
		plog.Fatalf("updating object ACLs: %v", err)
	}
}

func modifyReleaseMetadataIndex(spec *fcosChannelSpec, commitId string) {
	api, err := aws.New(&aws.Options{
		CredentialsFile: awsCredentialsFile,
		Profile:         spec.Profile,
		Region:          spec.Region,
	})
	if err != nil {
		plog.Fatalf("creating aws client: %v", err)
	}

	path := filepath.Join("prod", "streams", specChannel, "releases.json")
	data, err := func() ([]byte, error) {
		f, err := api.DownloadFile(spec.Bucket, path)
		if err != nil {
			if awsErr, ok := err.(awserr.Error); ok {
				if awsErr.Code() == "NoSuchKey" {
					return []byte("{}"), nil
				}
			}
			return []byte{}, fmt.Errorf("downloading release metadata index: %v", err)
		}
		defer f.Close()
		d, err := ioutil.ReadAll(f)
		if err != nil {
			return []byte{}, fmt.Errorf("reading release metadata index: %v", err)
		}
		return d, nil
	}()
	if err != nil {
		plog.Fatal(err)
	}

	var m ReleaseMetadata
	err = json.Unmarshal(data, &m)
	if err != nil {
		plog.Fatalf("unmarshaling release metadata json: %v", err)
	}

	releasePath := filepath.Join("prod", "streams", specChannel, "builds", specVersion, "release.json")
	url, err := url.Parse(fmt.Sprintf("https://builds.coreos.fedoraproject.org/%s", releasePath))
	if err != nil {
		plog.Fatalf("creating metadata url: %v", err)
	}

	releaseFile, err := api.DownloadFile(spec.Bucket, releasePath)
	if err != nil {
		plog.Fatalf("downloading release metadata at %s: %v", releasePath, err)
	}
	defer releaseFile.Close()

	releaseData, err := ioutil.ReadAll(releaseFile)
	if err != nil {
		plog.Fatalf("reading release metadata: %v", err)
	}

	var im IndividualReleaseMetadata
	err = json.Unmarshal(releaseData, &im)
	if err != nil {
		plog.Fatalf("unmarshaling release metadata: %v", err)
	}

	var commits []Commit
	for arch, vals := range im.Architectures {
		commits = append(commits, Commit{
			Architecture: arch,
			Checksum:     vals.Commit,
		})
	}

	newRel := BuildMetadata{
		CommitHash: commits,
		Version:    specVersion,
		Endpoint:   url.String(),
	}

	for i, rel := range m.Releases {
		if compareStaticReleaseInfo(rel, newRel) {
			if i != (len(m.Releases) - 1) {
				plog.Fatalf("build is already present and is not the latest release")
			}

			comp := compareCommits(rel.CommitHash, newRel.CommitHash)
			if comp == 0 {
				// the build is already the latest release, exit
				return
			} else if comp == -1 {
				// the build is present and contains a subset of the new release data,
				// pop the old entry and add the new version
				m.Releases = m.Releases[:len(m.Releases)-1]
				break
			} else {
				// the commit hash of the new build is not a superset of the current release
				plog.Fatalf("build is present but commit hashes are not a superset of latest release")
			}
		}
	}

	for _, archs := range im.Architectures {
		for name, media := range archs.Media {
			if name == "aws" {
				for region, ami := range media.Images {
					aws_api, err := aws.New(&aws.Options{
						CredentialsFile: awsCredentialsFile,
						Profile:         specProfile,
						Region:          region,
					})
					if err != nil {
						plog.Fatalf("creating AWS API for modifying launch permissions: %v", err)
					}

					err = aws_api.PublishImage(ami.Image)
					if err != nil {
						plog.Fatalf("couldn't publish image in %v: %v", region, err)
					}
				}
			}
		}
	}

	m.Releases = append(m.Releases, newRel)

	m.Metadata.LastModified = time.Now().UTC().Format("2006-01-02T15:04:05Z")
	m.Note = "For use only by Fedora CoreOS internal tooling.  All other applications should obtain release info from stream metadata endpoints."
	m.Stream = specChannel

	out, err := json.Marshal(m)
	if err != nil {
		plog.Fatalf("marshalling release metadata json: %v", err)
	}

	// we don't want this to be cached for very long so that e.g. Cincinnati picks it up quickly
	var releases_max_age = 60 * 5
	err = api.UploadObjectExt(bytes.NewReader(out), spec.Bucket, path, true, specPolicy, aws.ContentTypeJSON, releases_max_age)
	if err != nil {
		plog.Fatalf("uploading release metadata json: %v", err)
	}
}

func compareStaticReleaseInfo(a, b BuildMetadata) bool {
	if a.Version != b.Version || a.Endpoint != b.Endpoint {
		return false
	}
	return true
}

// returns -1 if a is a subset of b, 0 if equal, 1 if a is not a subset of b
func compareCommits(a, b []Commit) int {
	if len(a) > len(b) {
		return 1
	}
	sameLength := len(a) == len(b)
	for _, aHash := range a {
		found := false
		for _, bHash := range b {
			if aHash.Architecture == bHash.Architecture && aHash.Checksum == bHash.Checksum {
				found = true
				break
			}
		}
		if !found {
			return 1
		}
	}
	if sameLength {
		return 0
	}
	return -1
}<|MERGE_RESOLUTION|>--- conflicted
+++ resolved
@@ -387,18 +387,6 @@
 		return
 	}
 
-<<<<<<< HEAD
-	if azureProfile == "" {
-		return
-	}
-
-	prof, err := auth.ReadAzureProfile(azureProfile)
-	if err != nil {
-		plog.Fatalf("failed reading Azure profile: %v", err)
-	}
-
-=======
->>>>>>> de117b99
 	// channel name should be caps for azure image
 	imageName := fmt.Sprintf("%s-%s-%s", spec.Azure.Offer, strings.Title(specChannel), specVersion)
 
