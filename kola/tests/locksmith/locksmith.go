// Copyright 2016 CoreOS, Inc.
//
// Licensed under the Apache License, Version 2.0 (the "License");
// you may not use this file except in compliance with the License.
// You may obtain a copy of the License at
//
//     http://www.apache.org/licenses/LICENSE-2.0
//
// Unless required by applicable law or agreed to in writing, software
// distributed under the License is distributed on an "AS IS" BASIS,
// WITHOUT WARRANTIES OR CONDITIONS OF ANY KIND, either express or implied.
// See the License for the specific language governing permissions and
// limitations under the License.

package locksmith

import (
	"bytes"
	"fmt"
	"io"
	"time"

	"golang.org/x/crypto/ssh"
	"golang.org/x/net/context"

	"github.com/coreos/mantle/kola/cluster"
	"github.com/coreos/mantle/kola/register"
	"github.com/coreos/mantle/kola/tests/etcd"
	"github.com/coreos/mantle/lang/worker"
	"github.com/coreos/mantle/platform"
	"github.com/coreos/mantle/platform/conf"
	"github.com/coreos/mantle/util"
)

func init() {
	register.Register(&register.Test{
		Name:        "flatcar.locksmith.cluster",
		Run:         locksmithCluster,
		ClusterSize: 3,
		UserData: conf.Ignition(`{
  "ignition": { "version": "2.0.0" },
  "systemd": {
    "units": [
      {
        "name": "etcd-member.service",
        "enable": true,
        "dropins": [{
          "name": "metadata.conf",
          "contents": "[Unit]\nWants=coreos-metadata.service\nAfter=coreos-metadata.service\n\n[Service]\nEnvironmentFile=-/run/metadata/flatcar\nExecStart=\nExecStart=/usr/lib/flatcar/etcd-wrapper --discovery=$discovery --advertise-client-urls=http://$private_ipv4:2379 --initial-advertise-peer-urls=http://$private_ipv4:2380 --listen-client-urls=http://0.0.0.0:2379 --listen-peer-urls=http://$private_ipv4:2380"
        }]
      }
    ]
  },
  "storage": {
    "files": [{
      "filesystem": "root",
      "path": "/etc/flatcar/update.conf",
      "contents": { "source": "data:,REBOOT_STRATEGY=etcd-lock%0A" },
      "mode": 420
    }]
  }
}`),
		ExcludePlatforms: []string{"qemu"}, // etcd-member requires networking
<<<<<<< HEAD
	})
	register.Register(&register.Test{
		Name:        "flatcar.locksmith.cluster.etcd2",
		Run:         locksmithCluster,
		ClusterSize: 3,
		UserData: conf.Ignition(`{
  "ignition": { "version": "2.0.0" },
  "systemd": {
    "units": [
      {
        "name": "etcd2.service",
        "enable": true,
        "dropins": [{
          "name": "metadata.conf",
          "contents": "[Unit]\nWants=coreos-metadata.service\nAfter=coreos-metadata.service\n\n[Service]\nEnvironmentFile=-/run/metadata/flatcar\nExecStart=\nExecStart=/usr/bin/etcd2 --discovery=$discovery --advertise-client-urls=http://$private_ipv4:2379 --initial-advertise-peer-urls=http://$private_ipv4:2380 --listen-client-urls=http://0.0.0.0:2379,http://0.0.0.0:4001 --listen-peer-urls=http://$private_ipv4:2380,http://$private_ipv4:7001"
        }]
      },
      {
        "name": "coreos-metadata.service",
        "dropins": [{
          "name": "qemu.conf",
          "contents": "[Unit]\nConditionKernelCommandLine=flatcar.oem.id"
        }]
      }
    ]
  },
  "storage": {
    "files": [{
      "filesystem": "root",
      "path": "/etc/flatcar/update.conf",
      "contents": { "source": "data:,REBOOT_STRATEGY=etcd-lock%0A" },
      "mode": 420
    }]
  }
}`),
		EndVersion: semver.Version{Major: 1662},
=======
		Distros:          []string{"cl"},
>>>>>>> 356a447e
	})
	register.Register(&register.Test{
		Name:        "flatcar.locksmith.reboot",
		Run:         locksmithReboot,
		ClusterSize: 1,
		Distros:     []string{"cl"},
	})
	register.Register(&register.Test{
		Name:        "flatcar.locksmith.tls",
		Run:         locksmithTLS,
		ClusterSize: 1,
		UserData: conf.Ignition(`{
  "ignition": { "version": "2.0.0" },
  "systemd": {
    "units": [
      {
        "name": "certgen.service",
        "contents": "[Unit]\nAfter=system-config.target\n\n[Service]\nType=oneshot\nRemainAfterExit=yes\nExecStartPre=/usr/bin/mkdir -p /etc/ssl/certs\nExecStart=/usr/bin/openssl req -x509 -nodes -newkey rsa:4096 -sha512 -days 3 -extensions etcd_ca -subj '/CN=etcd CA' -out /etc/ssl/certs/ca-etcd-cert.pem -keyout /etc/ssl/certs/ca-etcd-key.pem\nExecStart=/usr/bin/openssl req -x509 -nodes -newkey rsa:4096 -sha512 -days 3 -extensions etcd_server -subj '/CN=localhost' -out /etc/ssl/certs/etcd-cert-self.pem -keyout /etc/ssl/certs/etcd-key.pem\nExecStart=/usr/bin/openssl x509 -CA /etc/ssl/certs/ca-etcd-cert.pem -CAkey /etc/ssl/certs/ca-etcd-key.pem -CAcreateserial -sha512 -days 3 -in /etc/ssl/certs/etcd-cert-self.pem -out /etc/ssl/certs/etcd-cert.pem\nExecStart=/usr/bin/openssl req -x509 -nodes -newkey rsa:4096 -sha512 -days 3 -extensions etcd_ca -subj '/CN=locksmith CA' -out /etc/ssl/certs/ca-locksmith-cert.pem -keyout /etc/ssl/certs/ca-locksmith-key.pem\nExecStart=/usr/bin/openssl req -x509 -nodes -newkey rsa:4096 -sha512 -days 3 -extensions etcd_client -subj '/CN=locksmith client' -out /etc/ssl/certs/locksmith-cert-self.pem -keyout /etc/ssl/certs/locksmith-key.pem\nExecStart=/usr/bin/openssl x509 -CA /etc/ssl/certs/ca-locksmith-cert.pem -CAkey /etc/ssl/certs/ca-locksmith-key.pem -CAcreateserial -sha512 -days 3 -in /etc/ssl/certs/locksmith-cert-self.pem -out /etc/ssl/certs/locksmith-cert.pem\nExecStart=/usr/bin/chmod 0644 /etc/ssl/certs/ca-etcd-cert.pem /etc/ssl/certs/ca-etcd-key.pem /etc/ssl/certs/ca-locksmith-cert.pem /etc/ssl/certs/ca-locksmith-key.pem /etc/ssl/certs/etcd-cert.pem /etc/ssl/certs/etcd-key.pem /etc/ssl/certs/locksmith-cert.pem /etc/ssl/certs/locksmith-key.pem\nExecStart=/usr/bin/ln -fns ca-etcd-cert.pem /etc/ssl/certs/etcd.pem\nExecStart=/usr/bin/c_rehash"
      },
      {
        "name": "etcd-member.service",
        "dropins": [{
          "name": "environment.conf",
          "contents": "[Unit]\nAfter=certgen.service\nRequires=certgen.service\n[Service]\nEnvironment=ETCD_ADVERTISE_CLIENT_URLS=https://127.0.0.1:2379\nEnvironment=ETCD_LISTEN_CLIENT_URLS=https://127.0.0.1:2379\nEnvironment=ETCD_CERT_FILE=/etc/ssl/certs/etcd-cert.pem\nEnvironment=ETCD_KEY_FILE=/etc/ssl/certs/etcd-key.pem\nEnvironment=ETCD_TRUSTED_CA_FILE=/etc/ssl/certs/ca-locksmith-cert.pem\nEnvironment=ETCD_CLIENT_CERT_AUTH=true"
        }]
      },
      {
        "name": "locksmithd.service",
        "enable": true,
        "dropins": [{
          "name": "environment.conf",
          "contents": "[Unit]\nAfter=etcd-member.service\nRequires=etcd-member.service\n[Service]\nEnvironment=LOCKSMITHD_ETCD_CERTFILE=/etc/ssl/certs/locksmith-cert.pem\nEnvironment=LOCKSMITHD_ETCD_KEYFILE=/etc/ssl/certs/locksmith-key.pem\nEnvironment=LOCKSMITHD_ETCD_CAFILE=/etc/ssl/certs/ca-etcd-cert.pem\nEnvironment=LOCKSMITHD_ENDPOINT=https://localhost:2379\nEnvironment=LOCKSMITHD_REBOOT_WINDOW_START=00:00\nEnvironment=LOCKSMITHD_REBOOT_WINDOW_LENGTH=23h59m"
        }]
      }
    ]
  },
  "storage": {
    "files": [
      {
        "filesystem": "root",
        "path": "/etc/flatcar/update.conf",
        "contents": { "source": "data:,REBOOT_STRATEGY=etcd-lock%0A" },
        "mode": 420
      },
      {
        "filesystem": "root",
        "path": "/etc/ssl/openssl.cnf",
        "contents": { "source": "data:,%5Breq%5D%0Adistinguished_name=req%0A%5Betcd_ca%5D%0AbasicConstraints=CA:true%0AkeyUsage=keyCertSign,cRLSign%0AsubjectKeyIdentifier=hash%0A%5Betcd_client%5D%0AbasicConstraints=CA:FALSE%0AextendedKeyUsage=clientAuth%0AkeyUsage=digitalSignature,keyEncipherment%0A%5Betcd_server%5D%0AbasicConstraints=CA:FALSE%0AextendedKeyUsage=serverAuth%0AkeyUsage=digitalSignature,keyEncipherment%0AsubjectAltName=@sans%0A%5Bsans%5D%0ADNS.1=localhost%0AIP.1=127.0.0.1%0A" },
        "mode": 420
      }
    ]
  }
}`),
		ExcludePlatforms: []string{"qemu"}, // etcd-member requires networking
<<<<<<< HEAD
	})
	register.Register(&register.Test{
		Name:        "flatcar.locksmith.tls.etcd2",
		Run:         locksmithTLS,
		ClusterSize: 1,
		UserData: conf.Ignition(`{
  "ignition": { "version": "2.0.0" },
  "systemd": {
    "units": [
      {
        "name": "certgen.service",
        "contents": "[Unit]\nAfter=system-config.target\n\n[Service]\nType=oneshot\nRemainAfterExit=yes\nExecStartPre=/usr/bin/mkdir -p /etc/ssl/certs\nExecStart=/usr/bin/openssl req -x509 -nodes -newkey rsa:4096 -sha512 -days 3 -extensions etcd_ca -subj '/CN=etcd CA' -out /etc/ssl/certs/ca-etcd-cert.pem -keyout /etc/ssl/certs/ca-etcd-key.pem\nExecStart=/usr/bin/openssl req -x509 -nodes -newkey rsa:4096 -sha512 -days 3 -extensions etcd_server -subj '/CN=localhost' -out /etc/ssl/certs/etcd-cert-self.pem -keyout /etc/ssl/certs/etcd-key.pem\nExecStart=/usr/bin/openssl x509 -CA /etc/ssl/certs/ca-etcd-cert.pem -CAkey /etc/ssl/certs/ca-etcd-key.pem -CAcreateserial -sha512 -days 3 -in /etc/ssl/certs/etcd-cert-self.pem -out /etc/ssl/certs/etcd-cert.pem\nExecStart=/usr/bin/openssl req -x509 -nodes -newkey rsa:4096 -sha512 -days 3 -extensions etcd_ca -subj '/CN=locksmith CA' -out /etc/ssl/certs/ca-locksmith-cert.pem -keyout /etc/ssl/certs/ca-locksmith-key.pem\nExecStart=/usr/bin/openssl req -x509 -nodes -newkey rsa:4096 -sha512 -days 3 -extensions etcd_client -subj '/CN=locksmith client' -out /etc/ssl/certs/locksmith-cert-self.pem -keyout /etc/ssl/certs/locksmith-key.pem\nExecStart=/usr/bin/openssl x509 -CA /etc/ssl/certs/ca-locksmith-cert.pem -CAkey /etc/ssl/certs/ca-locksmith-key.pem -CAcreateserial -sha512 -days 3 -in /etc/ssl/certs/locksmith-cert-self.pem -out /etc/ssl/certs/locksmith-cert.pem\nExecStart=/usr/bin/chmod 0644 /etc/ssl/certs/ca-etcd-cert.pem /etc/ssl/certs/ca-etcd-key.pem /etc/ssl/certs/ca-locksmith-cert.pem /etc/ssl/certs/ca-locksmith-key.pem /etc/ssl/certs/etcd-cert.pem /etc/ssl/certs/etcd-key.pem /etc/ssl/certs/locksmith-cert.pem /etc/ssl/certs/locksmith-key.pem\nExecStart=/usr/bin/ln -fns ca-etcd-cert.pem /etc/ssl/certs/etcd.pem\nExecStart=/usr/bin/c_rehash"
      },
      {
        "name": "etcd2.service",
        "dropins": [{
          "name": "environment.conf",
          "contents": "[Unit]\nAfter=certgen.service\nRequires=certgen.service\n[Service]\nEnvironment=ETCD_ADVERTISE_CLIENT_URLS=https://127.0.0.1:2379\nEnvironment=ETCD_LISTEN_CLIENT_URLS=https://127.0.0.1:2379\nEnvironment=ETCD_CERT_FILE=/etc/ssl/certs/etcd-cert.pem\nEnvironment=ETCD_KEY_FILE=/etc/ssl/certs/etcd-key.pem\nEnvironment=ETCD_TRUSTED_CA_FILE=/etc/ssl/certs/ca-locksmith-cert.pem\nEnvironment=ETCD_CLIENT_CERT_AUTH=true"
        }]
      },
      {
        "name": "locksmithd.service",
        "enable": true,
        "dropins": [{
          "name": "environment.conf",
          "contents": "[Unit]\nAfter=etcd2.service\nRequires=etcd2.service\n[Service]\nEnvironment=LOCKSMITHD_ETCD_CERTFILE=/etc/ssl/certs/locksmith-cert.pem\nEnvironment=LOCKSMITHD_ETCD_KEYFILE=/etc/ssl/certs/locksmith-key.pem\nEnvironment=LOCKSMITHD_ETCD_CAFILE=/etc/ssl/certs/ca-etcd-cert.pem\nEnvironment=LOCKSMITHD_ENDPOINT=https://localhost:2379\nEnvironment=LOCKSMITHD_REBOOT_WINDOW_START=00:00\nEnvironment=LOCKSMITHD_REBOOT_WINDOW_LENGTH=23h59m"
        }]
      }
    ]
  },
  "storage": {
    "files": [
      {
        "filesystem": "root",
        "path": "/etc/flatcar/update.conf",
        "contents": { "source": "data:,REBOOT_STRATEGY=etcd-lock%0A" },
        "mode": 420
      },
      {
        "filesystem": "root",
        "path": "/etc/ssl/openssl.cnf",
        "contents": { "source": "data:,%5Breq%5D%0Adistinguished_name=req%0A%5Betcd_ca%5D%0AbasicConstraints=CA:true%0AkeyUsage=keyCertSign,cRLSign%0AsubjectKeyIdentifier=hash%0A%5Betcd_client%5D%0AbasicConstraints=CA:FALSE%0AextendedKeyUsage=clientAuth%0AkeyUsage=digitalSignature,keyEncipherment%0A%5Betcd_server%5D%0AbasicConstraints=CA:FALSE%0AextendedKeyUsage=serverAuth%0AkeyUsage=digitalSignature,keyEncipherment%0AsubjectAltName=@sans%0A%5Bsans%5D%0ADNS.1=localhost%0AIP.1=127.0.0.1%0A" },
        "mode": 420
      }
    ]
  }
}`),
		EndVersion: semver.Version{Major: 1662},
=======
		Distros:          []string{"cl"},
>>>>>>> 356a447e
	})
}

func locksmithReboot(c cluster.TestCluster) {
	// The machine should be able to reboot without etcd in the default mode
	m := c.Machines()[0]

	ctx, cancel := context.WithTimeout(context.Background(), 10*time.Minute)
	defer cancel()

	output, err := c.SSH(m, "sudo systemctl stop sshd.socket && locksmithctl send-need-reboot")
	if _, ok := err.(*ssh.ExitMissingError); ok {
		err = nil // A terminated session is perfectly normal during reboot.
	} else if err == io.EOF {
		err = nil // Sometimes copying command output returns EOF here.
	}
	if err != nil {
		c.Fatalf("failed to run \"locksmithctl send-need-reboot\": output: %q status: %q", output, err)
	}

	err = platform.CheckMachine(ctx, m)
	if err != nil {
		c.Fatalf("failed to check rebooted machine: %v", err)
	}

}

func locksmithCluster(c cluster.TestCluster) {
	machs := c.Machines()

	// Wait for all etcd cluster nodes to be ready.
	if err := etcd.GetClusterHealth(c, machs[0], len(machs)); err != nil {
		c.Fatalf("cluster health: %v", err)
	}

	c.MustSSH(machs[0], "locksmithctl status")

	ctx, cancel := context.WithTimeout(context.Background(), 10*time.Minute)
	defer cancel()
	wg := worker.NewWorkerGroup(ctx, len(machs))

	// reboot all the things
	for _, m := range machs {
		worker := func(ctx context.Context) error {
			cmd := "sudo systemctl stop sshd.socket && sudo locksmithctl send-need-reboot"
			output, err := c.SSH(m, cmd)
			if _, ok := err.(*ssh.ExitMissingError); ok {
				err = nil // A terminated session is perfectly normal during reboot.
			} else if err == io.EOF {
				err = nil // Sometimes copying command output returns EOF here.
			}
			if err != nil {
				return fmt.Errorf("failed to run %q: output: %q status: %q", cmd, output, err)
			}

			return platform.CheckMachine(ctx, m)
		}

		if err := wg.Start(worker); err != nil {
			c.Fatal(wg.WaitError(err))
		}
	}

	if err := wg.Wait(); err != nil {
		c.Fatal(err)
	}
}

func locksmithTLS(c cluster.TestCluster) {
	m := c.Machines()[0]
	lCmd := "sudo locksmithctl --endpoint https://localhost:2379 --etcd-cafile /etc/ssl/certs/ca-etcd-cert.pem --etcd-certfile /etc/ssl/certs/locksmith-cert.pem --etcd-keyfile /etc/ssl/certs/locksmith-key.pem "

	// First verify etcd has a valid TLS connection ready
	output, err := c.SSH(m, "openssl s_client -showcerts -verify_return_error -verify_ip 127.0.0.1 -verify_hostname localhost -connect localhost:2379 -cert /etc/ssl/certs/locksmith-cert.pem -key /etc/ssl/certs/locksmith-key.pem 0</dev/null 2>&1")
	if err != nil || !bytes.Contains(output, []byte("Verify return code: 0")) {
		c.Fatalf("openssl s_client: %q: %v", output, err)
	}

	// Also verify locksmithctl understands the TLS connection
	c.MustSSH(m, lCmd+"status")

	// Stop locksmithd
	c.MustSSH(m, "sudo systemctl stop locksmithd.service")

	// Set the lock while locksmithd isn't looking
	c.MustSSH(m, lCmd+"lock")

	// Verify it is locked
	output, err = c.SSH(m, lCmd+"status")
	if err != nil || !bytes.HasPrefix(output, []byte("Available: 0\nMax: 1")) {
		c.Fatalf("locksmithctl status (locked): %q: %v", output, err)
	}

	// Start locksmithd
	c.MustSSH(m, "sudo systemctl start locksmithd.service")

	// Verify it is unlocked (after locksmithd wakes up again)
	checker := func() error {
		output, err := c.SSH(m, lCmd+"status")
		if err != nil || !bytes.HasPrefix(output, []byte("Available: 1\nMax: 1")) {
			return fmt.Errorf("locksmithctl status (unlocked): %q: %v", output, err)
		}
		return nil
	}
	if err := util.Retry(10, 12*time.Second, checker); err != nil {
		c.Fatal(err)
	}
}<|MERGE_RESOLUTION|>--- conflicted
+++ resolved
@@ -34,7 +34,7 @@
 
 func init() {
 	register.Register(&register.Test{
-		Name:        "flatcar.locksmith.cluster",
+		Name:        "coreos.locksmith.cluster",
 		Run:         locksmithCluster,
 		ClusterSize: 3,
 		UserData: conf.Ignition(`{
@@ -46,7 +46,7 @@
         "enable": true,
         "dropins": [{
           "name": "metadata.conf",
-          "contents": "[Unit]\nWants=coreos-metadata.service\nAfter=coreos-metadata.service\n\n[Service]\nEnvironmentFile=-/run/metadata/flatcar\nExecStart=\nExecStart=/usr/lib/flatcar/etcd-wrapper --discovery=$discovery --advertise-client-urls=http://$private_ipv4:2379 --initial-advertise-peer-urls=http://$private_ipv4:2380 --listen-client-urls=http://0.0.0.0:2379 --listen-peer-urls=http://$private_ipv4:2380"
+          "contents": "[Unit]\nWants=coreos-metadata.service\nAfter=coreos-metadata.service\n\n[Service]\nEnvironmentFile=-/run/metadata/coreos\nExecStart=\nExecStart=/usr/lib/flatcar/etcd-wrapper --discovery=$discovery --advertise-client-urls=http://$private_ipv4:2379 --initial-advertise-peer-urls=http://$private_ipv4:2380 --listen-client-urls=http://0.0.0.0:2379 --listen-peer-urls=http://$private_ipv4:2380"
         }]
       }
     ]
@@ -61,55 +61,16 @@
   }
 }`),
 		ExcludePlatforms: []string{"qemu"}, // etcd-member requires networking
-<<<<<<< HEAD
+		Distros:          []string{"cl"},
 	})
 	register.Register(&register.Test{
-		Name:        "flatcar.locksmith.cluster.etcd2",
-		Run:         locksmithCluster,
-		ClusterSize: 3,
-		UserData: conf.Ignition(`{
-  "ignition": { "version": "2.0.0" },
-  "systemd": {
-    "units": [
-      {
-        "name": "etcd2.service",
-        "enable": true,
-        "dropins": [{
-          "name": "metadata.conf",
-          "contents": "[Unit]\nWants=coreos-metadata.service\nAfter=coreos-metadata.service\n\n[Service]\nEnvironmentFile=-/run/metadata/flatcar\nExecStart=\nExecStart=/usr/bin/etcd2 --discovery=$discovery --advertise-client-urls=http://$private_ipv4:2379 --initial-advertise-peer-urls=http://$private_ipv4:2380 --listen-client-urls=http://0.0.0.0:2379,http://0.0.0.0:4001 --listen-peer-urls=http://$private_ipv4:2380,http://$private_ipv4:7001"
-        }]
-      },
-      {
-        "name": "coreos-metadata.service",
-        "dropins": [{
-          "name": "qemu.conf",
-          "contents": "[Unit]\nConditionKernelCommandLine=flatcar.oem.id"
-        }]
-      }
-    ]
-  },
-  "storage": {
-    "files": [{
-      "filesystem": "root",
-      "path": "/etc/flatcar/update.conf",
-      "contents": { "source": "data:,REBOOT_STRATEGY=etcd-lock%0A" },
-      "mode": 420
-    }]
-  }
-}`),
-		EndVersion: semver.Version{Major: 1662},
-=======
-		Distros:          []string{"cl"},
->>>>>>> 356a447e
-	})
-	register.Register(&register.Test{
-		Name:        "flatcar.locksmith.reboot",
+		Name:        "coreos.locksmith.reboot",
 		Run:         locksmithReboot,
 		ClusterSize: 1,
 		Distros:     []string{"cl"},
 	})
 	register.Register(&register.Test{
-		Name:        "flatcar.locksmith.tls",
+		Name:        "coreos.locksmith.tls",
 		Run:         locksmithTLS,
 		ClusterSize: 1,
 		UserData: conf.Ignition(`{
@@ -155,58 +116,7 @@
   }
 }`),
 		ExcludePlatforms: []string{"qemu"}, // etcd-member requires networking
-<<<<<<< HEAD
-	})
-	register.Register(&register.Test{
-		Name:        "flatcar.locksmith.tls.etcd2",
-		Run:         locksmithTLS,
-		ClusterSize: 1,
-		UserData: conf.Ignition(`{
-  "ignition": { "version": "2.0.0" },
-  "systemd": {
-    "units": [
-      {
-        "name": "certgen.service",
-        "contents": "[Unit]\nAfter=system-config.target\n\n[Service]\nType=oneshot\nRemainAfterExit=yes\nExecStartPre=/usr/bin/mkdir -p /etc/ssl/certs\nExecStart=/usr/bin/openssl req -x509 -nodes -newkey rsa:4096 -sha512 -days 3 -extensions etcd_ca -subj '/CN=etcd CA' -out /etc/ssl/certs/ca-etcd-cert.pem -keyout /etc/ssl/certs/ca-etcd-key.pem\nExecStart=/usr/bin/openssl req -x509 -nodes -newkey rsa:4096 -sha512 -days 3 -extensions etcd_server -subj '/CN=localhost' -out /etc/ssl/certs/etcd-cert-self.pem -keyout /etc/ssl/certs/etcd-key.pem\nExecStart=/usr/bin/openssl x509 -CA /etc/ssl/certs/ca-etcd-cert.pem -CAkey /etc/ssl/certs/ca-etcd-key.pem -CAcreateserial -sha512 -days 3 -in /etc/ssl/certs/etcd-cert-self.pem -out /etc/ssl/certs/etcd-cert.pem\nExecStart=/usr/bin/openssl req -x509 -nodes -newkey rsa:4096 -sha512 -days 3 -extensions etcd_ca -subj '/CN=locksmith CA' -out /etc/ssl/certs/ca-locksmith-cert.pem -keyout /etc/ssl/certs/ca-locksmith-key.pem\nExecStart=/usr/bin/openssl req -x509 -nodes -newkey rsa:4096 -sha512 -days 3 -extensions etcd_client -subj '/CN=locksmith client' -out /etc/ssl/certs/locksmith-cert-self.pem -keyout /etc/ssl/certs/locksmith-key.pem\nExecStart=/usr/bin/openssl x509 -CA /etc/ssl/certs/ca-locksmith-cert.pem -CAkey /etc/ssl/certs/ca-locksmith-key.pem -CAcreateserial -sha512 -days 3 -in /etc/ssl/certs/locksmith-cert-self.pem -out /etc/ssl/certs/locksmith-cert.pem\nExecStart=/usr/bin/chmod 0644 /etc/ssl/certs/ca-etcd-cert.pem /etc/ssl/certs/ca-etcd-key.pem /etc/ssl/certs/ca-locksmith-cert.pem /etc/ssl/certs/ca-locksmith-key.pem /etc/ssl/certs/etcd-cert.pem /etc/ssl/certs/etcd-key.pem /etc/ssl/certs/locksmith-cert.pem /etc/ssl/certs/locksmith-key.pem\nExecStart=/usr/bin/ln -fns ca-etcd-cert.pem /etc/ssl/certs/etcd.pem\nExecStart=/usr/bin/c_rehash"
-      },
-      {
-        "name": "etcd2.service",
-        "dropins": [{
-          "name": "environment.conf",
-          "contents": "[Unit]\nAfter=certgen.service\nRequires=certgen.service\n[Service]\nEnvironment=ETCD_ADVERTISE_CLIENT_URLS=https://127.0.0.1:2379\nEnvironment=ETCD_LISTEN_CLIENT_URLS=https://127.0.0.1:2379\nEnvironment=ETCD_CERT_FILE=/etc/ssl/certs/etcd-cert.pem\nEnvironment=ETCD_KEY_FILE=/etc/ssl/certs/etcd-key.pem\nEnvironment=ETCD_TRUSTED_CA_FILE=/etc/ssl/certs/ca-locksmith-cert.pem\nEnvironment=ETCD_CLIENT_CERT_AUTH=true"
-        }]
-      },
-      {
-        "name": "locksmithd.service",
-        "enable": true,
-        "dropins": [{
-          "name": "environment.conf",
-          "contents": "[Unit]\nAfter=etcd2.service\nRequires=etcd2.service\n[Service]\nEnvironment=LOCKSMITHD_ETCD_CERTFILE=/etc/ssl/certs/locksmith-cert.pem\nEnvironment=LOCKSMITHD_ETCD_KEYFILE=/etc/ssl/certs/locksmith-key.pem\nEnvironment=LOCKSMITHD_ETCD_CAFILE=/etc/ssl/certs/ca-etcd-cert.pem\nEnvironment=LOCKSMITHD_ENDPOINT=https://localhost:2379\nEnvironment=LOCKSMITHD_REBOOT_WINDOW_START=00:00\nEnvironment=LOCKSMITHD_REBOOT_WINDOW_LENGTH=23h59m"
-        }]
-      }
-    ]
-  },
-  "storage": {
-    "files": [
-      {
-        "filesystem": "root",
-        "path": "/etc/flatcar/update.conf",
-        "contents": { "source": "data:,REBOOT_STRATEGY=etcd-lock%0A" },
-        "mode": 420
-      },
-      {
-        "filesystem": "root",
-        "path": "/etc/ssl/openssl.cnf",
-        "contents": { "source": "data:,%5Breq%5D%0Adistinguished_name=req%0A%5Betcd_ca%5D%0AbasicConstraints=CA:true%0AkeyUsage=keyCertSign,cRLSign%0AsubjectKeyIdentifier=hash%0A%5Betcd_client%5D%0AbasicConstraints=CA:FALSE%0AextendedKeyUsage=clientAuth%0AkeyUsage=digitalSignature,keyEncipherment%0A%5Betcd_server%5D%0AbasicConstraints=CA:FALSE%0AextendedKeyUsage=serverAuth%0AkeyUsage=digitalSignature,keyEncipherment%0AsubjectAltName=@sans%0A%5Bsans%5D%0ADNS.1=localhost%0AIP.1=127.0.0.1%0A" },
-        "mode": 420
-      }
-    ]
-  }
-}`),
-		EndVersion: semver.Version{Major: 1662},
-=======
 		Distros:          []string{"cl"},
->>>>>>> 356a447e
 	})
 }
 
